--- conflicted
+++ resolved
@@ -317,12 +317,8 @@
 _is_type(::Integer, ::Val{:integer}) = true
 _is_type(::Real, ::Val{:number}) = true
 _is_type(::Nothing, ::Val{:null}) = true
-<<<<<<< HEAD
 _is_type(::Missing, ::Val{:null}) = true
-_is_type(::Dict, ::Val{:object}) = true
-=======
 _is_type(::AbstractDict, ::Val{:object}) = true
->>>>>>> 5b8487e2
 _is_type(::String, ::Val{:string}) = true
 # Note that Julia treat's Bool <: Number, but JSON-Schema distinguishes them.
 _is_type(::Bool, ::Val{:number}) = false
