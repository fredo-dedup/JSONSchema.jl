--- conflicted
+++ resolved
@@ -230,7 +230,7 @@
 
 @testset "errors" begin
     @test_throws(
-        KeyError,
+        ErrorException("missing property 'Foo' in $(Dict{String,Any}())."),
         Schema("""{
             "type": "object",
             "properties": {"version": {"\$ref": "#/definitions/Foo"}},
@@ -239,7 +239,7 @@
     )
 
     @test_throws(
-        MethodError,
+        ErrorException("unmanaged type in ref resolution $(Int64): 1."),
         Schema("""{
             "type": "object",
             "properties": {"version": {"\$ref": "#/definitions/Foo"}},
@@ -247,7 +247,7 @@
         }""")
     )
     @test_throws(
-        ArgumentError,
+        ErrorException("expected integer array index instead of 'Foo'."),
         Schema("""{
             "type": "object",
             "properties": {"version": {"\$ref": "#/definitions/Foo"}},
@@ -255,7 +255,7 @@
         }""")
     )
     @test_throws(
-        BoundsError,
+        ErrorException("item index 3 is larger than array $(Any[1, 2])."),
         Schema("""{
             "type": "object",
             "properties": {"version": {"\$ref": "#/definitions/3"}},
@@ -325,12 +325,7 @@
     data_pass = Dict("foo" => true)
     data_fail = Dict("bar" => 12.5)
     @test JSONSchema.validate(data_pass, schema) === nothing
-<<<<<<< HEAD
-    @test JSONSchema.validate(data_fail, schema) !== nothing
-
-=======
     @test JSONSchema.validate(data_fail, schema) != nothing
     @test isvalid(data_pass, schema)
     @test !isvalid(data_fail, schema)
->>>>>>> b6fbdbf1
 end